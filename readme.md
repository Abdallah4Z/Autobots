--- conflicted
+++ resolved
@@ -105,14 +105,11 @@
 
 ```bash
 cd app
-<<<<<<< HEAD
 npm i react-router-dom
 npm i axios leaflet react-leaflet
 npm i recharts
 npm i @react-google-maps/api
-=======
 npm install
->>>>>>> 35d25a51
 ```
 
 ### 🎨 UI Libraries & Frameworks
@@ -164,7 +161,6 @@
 python app.py
 ```
 
-<<<<<<< HEAD
 ## 🔍 Using the Application
 
 Once both the frontend and backend are running:
@@ -193,7 +189,5 @@
 
 ## ❓ Need Help?
 If you encounter any issues during setup or development, check the documentation first or reach out to the development team.
-=======
 u also need our api key to run this but we obviously didnt push it :)
->>>>>>> 35d25a51
 

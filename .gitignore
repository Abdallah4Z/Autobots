###############################################################################
# 0.  UNIVERSAL BASICS                                                       #
###############################################################################
<<<<<<< HEAD
 
=======

>>>>>>> 59ca138b
# Backup / editor swap files
*.tmp
*.bak
*.swp
*~
# macOS & Windows trash
.DS_Store
Thumbs.db
ehthumbs.db
desktop.ini
<<<<<<< HEAD
 
###############################################################################
# 1.  FRONT-END (Vite / React / TypeScript)                                   #
###############################################################################
 
=======

###############################################################################
# 1.  FRONT-END (Vite / React / TypeScript)                                   #
###############################################################################

>>>>>>> 59ca138b
# Dependency tree & build cache
node_modules/
.vite-cache/
dist/
<<<<<<< HEAD
 
# TypeScript build metadata & coverage
*.tsbuildinfo
coverage/
 
=======

# TypeScript build metadata & coverage
*.tsbuildinfo
coverage/

>>>>>>> 59ca138b
# Local env overrides
.env
.env.*.local
*.local
<<<<<<< HEAD
 
=======

>>>>>>> 59ca138b
# npm / yarn / pnpm logs
npm-debug.log*
yarn-debug.log*
pnpm-debug.log*
<<<<<<< HEAD
 
###############################################################################
# 2.  BACK-END (Python / Flask)                                               #
###############################################################################
 
=======

###############################################################################
# 2.  BACK-END (Python / Flask)                                               #
###############################################################################

>>>>>>> 59ca138b
# Virtual-env folders (any location)
.venv/
venv/
env/
backend/.venv/
backend/venv/
backend/env/
<<<<<<< HEAD
 
=======

>>>>>>> 59ca138b
# Windows virtual-env executables & scripts (loose copies)
Scripts/
Scripts/**
Activate.ps1
activate
activate.bat
deactivate.bat
flask.exe
pip*.exe
python*.exe
pyvenv.cfg
<<<<<<< HEAD
 
=======

>>>>>>> 59ca138b
# Python byte-code & compiled objects
__pycache__/
*.py[cod]
*.so
*.pyd
<<<<<<< HEAD
 
=======

>>>>>>> 59ca138b
# Wheel / build artifacts
*.egg
*.egg-info/
dist/
build/
pip-wheel-metadata/
<<<<<<< HEAD
 
=======

>>>>>>> 59ca138b
# Local runtime files
*.log
*.pid
instance/
*.sqlite3
<<<<<<< HEAD
 
###############################################################################
# 3.  DATA LAYER                                                              #
###############################################################################
 
=======

###############################################################################
# 3.  DATA LAYER                                                              #
###############################################################################

>>>>>>> 59ca138b
# Canonical tidy JSON in data/tidy/ are tracked
# Auto-generated fast-reload pickles are not
data/processed/
*.pkl
*.parquet
<<<<<<< HEAD
 
# Legacy raw CSV dumps inside backend/data are now ignored
backend/data/*.csv
 
###############################################################################
# 4.  DOCUMENTATION / REPORT OUTPUT                                           #
###############################################################################
 
=======

# Legacy raw CSV dumps inside backend/data are now ignored
backend/data/*.csv

###############################################################################
# 4.  DOCUMENTATION / REPORT OUTPUT                                           #
###############################################################################

>>>>>>> 59ca138b
# Sphinx, MkDocs, or LaTeX build outputs
_site/
_build/
*.aux
*.out
*.toc
*.pdf  # keep final report PDFs tracked by adding !docs/*.pdf if needed
<<<<<<< HEAD
 
###############################################################################
# 5.  IDE / EDITOR SPECIFIC                                                   #
###############################################################################
 
=======

###############################################################################
# 5.  IDE / EDITOR SPECIFIC                                                   #
###############################################################################

>>>>>>> 59ca138b
# VS Code, JetBrains, Sublime, etc.
.vscode/
.idea/
*.sublime-workspace
*.sublime-project<|MERGE_RESOLUTION|>--- conflicted
+++ resolved
@@ -1,11 +1,7 @@
 ###############################################################################
 # 0.  UNIVERSAL BASICS                                                       #
 ###############################################################################
-<<<<<<< HEAD
- 
-=======
 
->>>>>>> 59ca138b
 # Backup / editor swap files
 *.tmp
 *.bak
@@ -16,62 +12,35 @@
 Thumbs.db
 ehthumbs.db
 desktop.ini
-<<<<<<< HEAD
  
 ###############################################################################
 # 1.  FRONT-END (Vite / React / TypeScript)                                   #
 ###############################################################################
  
-=======
 
-###############################################################################
-# 1.  FRONT-END (Vite / React / TypeScript)                                   #
-###############################################################################
-
->>>>>>> 59ca138b
 # Dependency tree & build cache
 node_modules/
 .vite-cache/
 dist/
-<<<<<<< HEAD
  
 # TypeScript build metadata & coverage
 *.tsbuildinfo
 coverage/
- 
-=======
 
-# TypeScript build metadata & coverage
-*.tsbuildinfo
-coverage/
-
->>>>>>> 59ca138b
 # Local env overrides
 .env
 .env.*.local
 *.local
-<<<<<<< HEAD
- 
-=======
-
->>>>>>> 59ca138b
-# npm / yarn / pnpm logs
+pnpm logs
 npm-debug.log*
 yarn-debug.log*
 pnpm-debug.log*
-<<<<<<< HEAD
  
 ###############################################################################
 # 2.  BACK-END (Python / Flask)                                               #
 ###############################################################################
  
-=======
 
-###############################################################################
-# 2.  BACK-END (Python / Flask)                                               #
-###############################################################################
-
->>>>>>> 59ca138b
 # Virtual-env folders (any location)
 .venv/
 venv/
@@ -79,11 +48,7 @@
 backend/.venv/
 backend/venv/
 backend/env/
-<<<<<<< HEAD
- 
-=======
 
->>>>>>> 59ca138b
 # Windows virtual-env executables & scripts (loose copies)
 Scripts/
 Scripts/**
@@ -95,56 +60,37 @@
 pip*.exe
 python*.exe
 pyvenv.cfg
-<<<<<<< HEAD
- 
-=======
 
->>>>>>> 59ca138b
 # Python byte-code & compiled objects
 __pycache__/
 *.py[cod]
 *.so
 *.pyd
-<<<<<<< HEAD
- 
-=======
 
->>>>>>> 59ca138b
 # Wheel / build artifacts
 *.egg
 *.egg-info/
 dist/
 build/
 pip-wheel-metadata/
-<<<<<<< HEAD
- 
-=======
 
->>>>>>> 59ca138b
 # Local runtime files
 *.log
 *.pid
 instance/
 *.sqlite3
-<<<<<<< HEAD
- 
-###############################################################################
-# 3.  DATA LAYER                                                              #
-###############################################################################
- 
-=======
+
 
 ###############################################################################
 # 3.  DATA LAYER                                                              #
 ###############################################################################
 
->>>>>>> 59ca138b
 # Canonical tidy JSON in data/tidy/ are tracked
 # Auto-generated fast-reload pickles are not
 data/processed/
 *.pkl
 *.parquet
-<<<<<<< HEAD
+
  
 # Legacy raw CSV dumps inside backend/data are now ignored
 backend/data/*.csv
@@ -153,16 +99,7 @@
 # 4.  DOCUMENTATION / REPORT OUTPUT                                           #
 ###############################################################################
  
-=======
 
-# Legacy raw CSV dumps inside backend/data are now ignored
-backend/data/*.csv
-
-###############################################################################
-# 4.  DOCUMENTATION / REPORT OUTPUT                                           #
-###############################################################################
-
->>>>>>> 59ca138b
 # Sphinx, MkDocs, or LaTeX build outputs
 _site/
 _build/
@@ -170,21 +107,15 @@
 *.out
 *.toc
 *.pdf  # keep final report PDFs tracked by adding !docs/*.pdf if needed
-<<<<<<< HEAD
- 
-###############################################################################
-# 5.  IDE / EDITOR SPECIFIC                                                   #
-###############################################################################
- 
-=======
+
 
 ###############################################################################
 # 5.  IDE / EDITOR SPECIFIC                                                   #
 ###############################################################################
 
->>>>>>> 59ca138b
 # VS Code, JetBrains, Sublime, etc.
 .vscode/
 .idea/
 *.sublime-workspace
+
 *.sublime-project
--- conflicted
+++ resolved
@@ -1,4 +1,4 @@
-<<<<<<< HEAD
+
 import { GoogleOAuthProvider } from "@react-oauth/google"
 import { BrowserRouter as Router, Routes, Route } from "react-router-dom"
 import { BadRequestPage } from "./pages/errors/BadRequestPage"
@@ -10,16 +10,10 @@
 import Signup from "./pages/Signup"
 import ContactPage from "./pages/ContactPage"
 
-function App() {
-=======
-import { BrowserRouter as Router, Routes, Route } from 'react-router-dom';
-import Layout from './components/Layout';
-import Dashboard from './pages/Dashboard';
->>>>>>> 429fd60e
+
 
 function App() {
   return (
-<<<<<<< HEAD
     <GoogleOAuthProvider clientId={import.meta.env.VITE_GOOGLE_CLIENT_ID}>
     <Router>
 
@@ -39,16 +33,6 @@
     </Router>
   </GoogleOAuthProvider>
   )
-=======
-    <Router>
-      <Layout>
-        <Routes>
-          <Route path="/" element={<Dashboard />} />
-        </Routes>
-      </Layout>
-    </Router>
-  );
->>>>>>> 429fd60e
 }
 
 export default App;